--- conflicted
+++ resolved
@@ -288,9 +288,6 @@
 		tsfmt.processString(file.path, file.contents.toString('utf8'), {
 			verify: false,
 			tsfmt: true,
-<<<<<<< HEAD
-			verbose: true
-=======
 			// verbose: true,
 			// keep checkJS happy
 			editorconfig: undefined,
@@ -302,7 +299,6 @@
 			tsfmtFile: undefined,
 			vscode: undefined,
 			vscodeFile: undefined
->>>>>>> 511a6242
 		}).then(result => {
 			let original = result.src.replace(/\r\n/gm, '\n');
 			let formatted = result.dest.replace(/\r\n/gm, '\n');
