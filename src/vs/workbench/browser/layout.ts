--- conflicted
+++ resolved
@@ -19,11 +19,8 @@
 import { IEditorGroupService } from 'vs/workbench/services/group/common/groupService';
 import { getZoomFactor } from 'vs/base/browser/browser';
 import { IThemeService } from 'vs/platform/theme/common/themeService';
-<<<<<<< HEAD
-import { isMacintosh } from "vs/base/common/platform";
-=======
+import { isMacintosh } from 'vs/base/common/platform';
 import { memoize } from 'vs/base/common/decorators';
->>>>>>> 6e719219
 
 const MIN_SIDEBAR_PART_WIDTH = 170;
 const MIN_EDITOR_PART_HEIGHT = 70;
@@ -34,12 +31,8 @@
 const PANEL_SIZE_BEFORE_MAXIMIZED_BOUNDARY = 0.7;
 const HIDE_SIDEBAR_WIDTH_THRESHOLD = 50;
 const HIDE_PANEL_HEIGHT_THRESHOLD = 50;
-<<<<<<< HEAD
+const HIDE_PANEL_WIDTH_THRESHOLD = 100;
 const TITLE_BAR_HEIGHT = isMacintosh ? 22 : 32;
-=======
-const HIDE_PANEL_WIDTH_THRESHOLD = 100;
-const TITLE_BAR_HEIGHT = 22;
->>>>>>> 6e719219
 const STATUS_BAR_HEIGHT = 22;
 const ACTIVITY_BAR_WIDTH = 50;
 
